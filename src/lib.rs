--- conflicted
+++ resolved
@@ -651,7 +651,6 @@
     ) -> Result<(), fmt::Error> {
         let separator = separator.unwrap_or("–");
 
-<<<<<<< HEAD
         // Split input into different ranges separated by `&` or `,`
         let ranges =
             group_by(ranges, |c, d| !(c == ',' || c == '&' || d == ',' || d == '&'))
@@ -672,14 +671,6 @@
                         // Otherwise, split into the two halves of the dash.
                         range.split(|c| c == '-' || c == '–').map(str::trim)
                     };
-=======
-        write!(buf, "{}{}", range.start, separator)?;
-        let end = if range.end >= range.start {
-            range.end
-        } else {
-            expand(range.start, range.end)
-        };
->>>>>>> 6d8ff350
 
                     // Get start and end; if less than two elements exist, just output what is there
                     let (start, end) = if let Some(start) = range_parts.next() {
@@ -692,7 +683,6 @@
                         return write!(buf, "");
                     };
 
-<<<<<<< HEAD
                     // Split into the maximal suffix that is all digits (`x`|`y`),
                     // and the prefix.
                     let (start_pre, x) = split_max_digit_suffix(start);
@@ -771,46 +761,12 @@
     for (i, (c, d)) in xs.zip(ys).enumerate() {
         if c == d {
             return i;
-=======
-            PageRangeFormat::Chicago15 | PageRangeFormat::Chicago16
-                if range.start < 100 || range.start % 100 == 0 =>
-            {
-                write!(buf, "{}", end)
-            }
-            PageRangeFormat::Minimal => {
-                write!(buf, "{}", changed_part(range.start, end, 0))
-            }
-            PageRangeFormat::MinimalTwo if end < 10 => {
-                write!(buf, "{}", changed_part(range.start, end, 1))
-            }
-            PageRangeFormat::Chicago15
-                if range.start > 100 && (1..10).contains(&(range.start % 100)) =>
-            {
-                write!(buf, "{}", changed_part(range.start, end, 0))
-            }
-            PageRangeFormat::Chicago15
-                if closest_smaller_power_of_10(range.start) == 1000 =>
-            {
-                let changed = changed_part(range.start, end, 1);
-                if closest_smaller_power_of_10(changed) == 100 {
-                    write!(buf, "{end}")
-                } else {
-                    write!(buf, "{changed}")
-                }
-            }
-            PageRangeFormat::Chicago15
-            | PageRangeFormat::Chicago16
-            | PageRangeFormat::MinimalTwo => {
-                write!(buf, "{}", changed_part(range.start, end, 1))
-            }
->>>>>>> 6d8ff350
         }
     }
 
     x.len()
 }
 
-<<<<<<< HEAD
 /// Writes the minimal digits that have changed from `x` to `y`---but at minimum `thresh` digits---to `buf`.
 fn minimal(
     buf: &mut impl fmt::Write,
@@ -829,35 +785,6 @@
         write!(buf, "{}", &y[(y.len() - thresh)..])
     } else {
         write!(buf, "{ys}")
-=======
-// Taken from https://github.com/citation-style-language/citeproc-rs/blob/master/crates/proc/src/page_range.rs
-fn closest_smaller_power_of_10(num: i32) -> i32 {
-    let answer = 10_f64.powf((num as f64).log10().floor()) as i32;
-
-    // these properties need to hold. I think they do, but the float conversions
-    // might mess things up...
-    debug_assert!(answer <= num);
-    debug_assert!(answer > num / 10);
-    answer
-}
-
-// Taken from https://github.com/citation-style-language/citeproc-rs/blob/master/crates/proc/src/page_range.rs
-fn expand(a: i32, b: i32) -> i32 {
-    let mask = closest_smaller_power_of_10(b) * 10;
-    (a - (a % mask)) + (b % mask)
-}
-
-fn changed_part(a: i32, b: i32, min: u32) -> i32 {
-    let mut base = (a.max(b) as f32).log10().floor() as u32;
-
-    // Check whether the digit at the given base is the same
-    while {
-        let a_digit = a / 10_i32.pow(base);
-        let b_digit = b / 10_i32.pow(base);
-        a_digit == b_digit && base > min
-    } {
-        base -= 1;
->>>>>>> 6d8ff350
     }
 }
 
@@ -3802,25 +3729,10 @@
     }
 
     #[test]
-<<<<<<< HEAD
     fn page_range() {
         fn run(format: PageRangeFormat, range: &str) -> String {
             let mut buf = String::new();
             format.format(range, &mut buf, None).unwrap();
-=======
-    fn test_expand() {
-        assert_eq!(expand(103, 4), 104);
-        assert_eq!(expand(133, 4), 134);
-        assert_eq!(expand(133, 54), 154);
-        assert_eq!(expand(100, 4), 104);
-    }
-
-    #[test]
-    fn page_range() {
-        fn run(format: PageRangeFormat, start: i32, end: i32) -> String {
-            let mut buf = String::new();
-            format.format(start..end, &mut buf, None).unwrap();
->>>>>>> 6d8ff350
             buf
         }
 
@@ -3832,7 +3744,6 @@
 
         // https://docs.citationstyles.org/en/stable/specification.html#appendix-v-page-range-formats
 
-<<<<<<< HEAD
         assert_eq!("3–10", run(c15, "3-10"));
         assert_eq!("71–72", run(c15, "71-72"));
         assert_eq!("100–104", run(c15, "100-4"));
@@ -3906,51 +3817,5 @@
 
         assert_eq!("n11564–8", run(min, "n11564 - n1568"));
         assert_eq!("n11564-1568", run(min, "n11564 - 1568"));
-=======
-        assert_eq!("3–10", run(c15, 3, 10));
-        assert_eq!("71–72", run(c15, 71, 72));
-        assert_eq!("100–104", run(c15, 100, 4));
-        assert_eq!("600–613", run(c15, 600, 613));
-        assert_eq!("1100–1123", run(c15, 1100, 1123));
-        assert_eq!("107–8", run(c15, 107, 108));
-        assert_eq!("505–17", run(c15, 505, 517));
-        assert_eq!("1002–6", run(c15, 1002, 1006));
-        assert_eq!("321–25", run(c15, 321, 325));
-        assert_eq!("415–532", run(c15, 415, 532));
-        assert_eq!("11564–68", run(c15, 11564, 11568));
-        assert_eq!("13792–803", run(c15, 13792, 13803));
-        assert_eq!("1496–1504", run(c15, 1496, 1504));
-        assert_eq!("2787–2816", run(c15, 2787, 2816));
-
-        assert_eq!("3–10", run(c16, 3, 10));
-        assert_eq!("71–72", run(c16, 71, 72));
-        assert_eq!("92–113", run(c16, 92, 113));
-        assert_eq!("100–104", run(c16, 100, 4));
-        assert_eq!("600–613", run(c16, 600, 613));
-        assert_eq!("1100–1123", run(c16, 1100, 1123));
-        assert_eq!("107–8", run(c16, 107, 108));
-        assert_eq!("505–17", run(c16, 505, 517));
-        assert_eq!("1002–6", run(c16, 1002, 1006));
-        assert_eq!("321–25", run(c16, 321, 325));
-        assert_eq!("415–532", run(c16, 415, 532));
-        assert_eq!("1087–89", run(c16, 1087, 1089));
-        assert_eq!("1496–500", run(c16, 1496, 1500));
-        assert_eq!("11564–68", run(c16, 11564, 11568));
-        assert_eq!("13792–803", run(c16, 13792, 13803));
-        assert_eq!("12991–3001", run(c16, 12991, 13001));
-
-        assert_eq!("42–45", run(exp, 42, 45));
-        assert_eq!("321–328", run(exp, 321, 328));
-        assert_eq!("2787–2816", run(exp, 2787, 2816));
-
-        assert_eq!("42–5", run(min, 42, 45));
-        assert_eq!("321–8", run(min, 321, 328));
-        assert_eq!("2787–816", run(min, 2787, 2816));
-
-        assert_eq!("7–8", run(mi2, 7, 8));
-        assert_eq!("42–45", run(mi2, 42, 45));
-        assert_eq!("321–28", run(mi2, 321, 328));
-        assert_eq!("2787–816", run(mi2, 2787, 2816));
->>>>>>> 6d8ff350
     }
 }